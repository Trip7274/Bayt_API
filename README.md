--- conflicted
+++ resolved
@@ -66,11 +66,7 @@
 
 ## Installation and usage
 Bayt is still in an early stage, thus the compiled binaries are unavailable.
-<<<<<<< HEAD
-Code compilation is straightforward, though!
-=======
 Code compilation is straightforward, though! 
->>>>>>> c08e5f5d
 
 Make sure you have the [.NET Core 10 SDK](https://learn.microsoft.com/en-us/dotnet/core/install/linux) installed and follow these steps in a terminal:
 
